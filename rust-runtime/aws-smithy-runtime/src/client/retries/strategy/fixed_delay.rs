--- conflicted
+++ resolved
@@ -56,11 +56,7 @@
         let request_attempts: &RequestAttempts = cfg
             .get()
             .expect("at least one request attempt is made before any retry is attempted");
-<<<<<<< HEAD
-        if request_attempts.attempts() >= self.max_attempts {
-=======
         if request_attempts.attempts() >= self.max_attempts as usize {
->>>>>>> 303d99b6
             tracing::trace!(
                 attempts = request_attempts.attempts(),
                 max_attempts = self.max_attempts,
