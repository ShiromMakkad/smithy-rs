/*
 * Copyright Amazon.com, Inc. or its affiliates. All Rights Reserved.
 * SPDX-License-Identifier: Apache-2.0
 */

/// Errors that can occur while running the orchestrator.
mod error;

use crate::client::auth::{AuthOptionResolver, AuthOptionResolverParams, HttpAuthSchemes};
use crate::client::identity::IdentityResolvers;
use crate::client::interceptors::context::{Error, Input, Output};
use crate::client::retries::RetryClassifiers;
use crate::client::retries::RetryStrategy;
use crate::config_bag::ConfigBag;
use crate::type_erasure::{TypeErasedBox, TypedBox};
use aws_smithy_async::future::now_or_later::NowOrLater;
use aws_smithy_async::rt::sleep::AsyncSleep;
<<<<<<< HEAD
use aws_smithy_async::time::TimeSource;
use aws_smithy_http::body::SdkBody;
use aws_smithy_types::endpoint::Endpoint;
use aws_smithy_types::retry::RetryConfig;
use aws_smithy_types::timeout::TimeoutConfig;
=======
use aws_smithy_async::time::{SharedTimeSource, TimeSource};
use aws_smithy_http::body::SdkBody;
use aws_smithy_types::endpoint::Endpoint;
use bytes::Bytes;
>>>>>>> b30b063e
use std::fmt;
use std::future::Future as StdFuture;
use std::pin::Pin;
use std::sync::Arc;

pub use error::OrchestratorError;

pub type HttpRequest = http::Request<SdkBody>;
pub type HttpResponse = http::Response<SdkBody>;
pub type BoxError = Box<dyn std::error::Error + Send + Sync + 'static>;
pub type BoxFuture<T> = Pin<Box<dyn StdFuture<Output = Result<T, BoxError>> + Send>>;
pub type Future<T> = NowOrLater<Result<T, BoxError>, BoxFuture<T>>;

pub trait RequestSerializer: Send + Sync + fmt::Debug {
    fn serialize_input(&self, input: Input, cfg: &mut ConfigBag) -> Result<HttpRequest, BoxError>;
}

pub trait ResponseDeserializer: Send + Sync + fmt::Debug {
    fn deserialize_streaming(
        &self,
        response: &mut HttpResponse,
    ) -> Option<Result<Output, OrchestratorError<Error>>> {
        let _ = response;
        None
    }

    fn deserialize_nonstreaming(
        &self,
        response: &HttpResponse,
    ) -> Result<Output, OrchestratorError<Error>>;
}

pub trait Connection: Send + Sync + fmt::Debug {
    fn call(&self, request: HttpRequest) -> BoxFuture<HttpResponse>;
}

impl Connection for Box<dyn Connection> {
    fn call(&self, request: HttpRequest) -> BoxFuture<HttpResponse> {
        (**self).call(request)
    }
}

#[derive(Debug)]
pub struct EndpointResolverParams(TypeErasedBox);

impl EndpointResolverParams {
    pub fn new<T: fmt::Debug + Send + Sync + 'static>(params: T) -> Self {
        Self(TypedBox::new(params).erase())
    }

    pub fn get<T: fmt::Debug + Send + Sync + 'static>(&self) -> Option<&T> {
        self.0.downcast_ref()
    }
}

pub trait EndpointResolver: Send + Sync + fmt::Debug {
    fn resolve_endpoint(&self, params: &EndpointResolverParams) -> Result<Endpoint, BoxError>;
}

/// Informs the orchestrator on whether or not the request body needs to be loaded into memory before transmit.
///
/// This enum gets placed into the `ConfigBag` to change the orchestrator behavior.
/// Immediately after serialization (before the `read_after_serialization` interceptor hook),
/// if it was set to `Requested` in the config bag, it will be replaced back into the config bag as
/// `Loaded` with the request body contents for use in later interceptors.
///
/// This all happens before the attempt loop, so the loaded request body will remain available
/// for interceptors that run in any subsequent retry attempts.
#[non_exhaustive]
<<<<<<< HEAD
#[derive(Copy, Clone, Debug, Eq, PartialEq)]
pub struct RequestTime(SystemTime);

impl RequestTime {
    /// Create a new [`RequestTime`].
    pub fn new(time: SystemTime) -> Self {
        Self(time)
    }

    /// Returns the request time as a [`SystemTime`].
    pub fn system_time(&self) -> SystemTime {
        self.0
    }
=======
#[derive(Clone, Debug)]
pub enum LoadedRequestBody {
    /// Don't attempt to load the request body into memory.
    NotNeeded,
    /// Attempt to load the request body into memory.
    Requested,
    /// The request body is already loaded.
    Loaded(Bytes),
>>>>>>> b30b063e
}

pub trait ConfigBagAccessors {
    fn auth_option_resolver_params(&self) -> &AuthOptionResolverParams;
    fn set_auth_option_resolver_params(
        &mut self,
        auth_option_resolver_params: AuthOptionResolverParams,
    );

    fn auth_option_resolver(&self) -> &dyn AuthOptionResolver;
    fn set_auth_option_resolver(&mut self, auth_option_resolver: impl AuthOptionResolver + 'static);

    fn endpoint_resolver_params(&self) -> &EndpointResolverParams;
    fn set_endpoint_resolver_params(&mut self, endpoint_resolver_params: EndpointResolverParams);

    fn endpoint_resolver(&self) -> &dyn EndpointResolver;
    fn set_endpoint_resolver(&mut self, endpoint_resolver: impl EndpointResolver + 'static);

    fn identity_resolvers(&self) -> &IdentityResolvers;
    fn set_identity_resolvers(&mut self, identity_resolvers: IdentityResolvers);

    fn connection(&self) -> &dyn Connection;
    fn set_connection(&mut self, connection: impl Connection + 'static);

    fn http_auth_schemes(&self) -> &HttpAuthSchemes;
    fn set_http_auth_schemes(&mut self, http_auth_schemes: HttpAuthSchemes);

    fn request_serializer(&self) -> Arc<dyn RequestSerializer>;
    fn set_request_serializer(&mut self, request_serializer: impl RequestSerializer + 'static);

    fn response_deserializer(&self) -> &dyn ResponseDeserializer;
    fn set_response_deserializer(
        &mut self,
        response_serializer: impl ResponseDeserializer + 'static,
    );

    fn retry_classifiers(&self) -> &RetryClassifiers;
    fn set_retry_classifiers(&mut self, retry_classifier: RetryClassifiers);

    fn retry_strategy(&self) -> &dyn RetryStrategy;
    fn set_retry_strategy(&mut self, retry_strategy: impl RetryStrategy + 'static);

<<<<<<< HEAD
    fn retry_config(&self) -> Option<&RetryConfig>;
    fn set_retry_config(&mut self, retry_config: RetryConfig);

    fn timeout_config(&self) -> Option<&TimeoutConfig>;
    fn set_timeout_config(&mut self, retry_config: TimeoutConfig);

    fn time_source(&self) -> &dyn TimeSource;
    fn set_time_source(&mut self, time_source: impl TimeSource + 'static);

    fn request_time(&self) -> Option<RequestTime>;
    fn set_request_time(&mut self, request_time: RequestTime);
=======
    fn request_time(&self) -> Option<SharedTimeSource>;
    fn set_request_time(&mut self, time_source: impl TimeSource + 'static);
>>>>>>> b30b063e

    fn sleep_impl(&self) -> Option<Arc<dyn AsyncSleep>>;
    fn set_sleep_impl(&mut self, async_sleep: Option<Arc<dyn AsyncSleep>>);

    fn loaded_request_body(&self) -> &LoadedRequestBody;
    fn set_loaded_request_body(&mut self, loaded_request_body: LoadedRequestBody);
}

const NOT_NEEDED: LoadedRequestBody = LoadedRequestBody::NotNeeded;

impl ConfigBagAccessors for ConfigBag {
    fn auth_option_resolver_params(&self) -> &AuthOptionResolverParams {
        self.get::<AuthOptionResolverParams>()
            .expect("auth option resolver params must be set")
    }

    fn set_auth_option_resolver_params(
        &mut self,
        auth_option_resolver_params: AuthOptionResolverParams,
    ) {
        self.put::<AuthOptionResolverParams>(auth_option_resolver_params);
    }

    fn auth_option_resolver(&self) -> &dyn AuthOptionResolver {
        &**self
            .get::<Box<dyn AuthOptionResolver>>()
            .expect("an auth option resolver must be set")
    }

    fn set_auth_option_resolver(
        &mut self,
        auth_option_resolver: impl AuthOptionResolver + 'static,
    ) {
        self.put::<Box<dyn AuthOptionResolver>>(Box::new(auth_option_resolver));
    }

    fn endpoint_resolver_params(&self) -> &EndpointResolverParams {
        self.get::<EndpointResolverParams>()
            .expect("endpoint resolver params must be set")
    }

    fn set_endpoint_resolver_params(&mut self, endpoint_resolver_params: EndpointResolverParams) {
        self.put::<EndpointResolverParams>(endpoint_resolver_params);
    }

    fn endpoint_resolver(&self) -> &dyn EndpointResolver {
        &**self
            .get::<Box<dyn EndpointResolver>>()
            .expect("an endpoint resolver must be set")
    }

    fn set_endpoint_resolver(&mut self, endpoint_resolver: impl EndpointResolver + 'static) {
        self.put::<Box<dyn EndpointResolver>>(Box::new(endpoint_resolver));
    }

    fn identity_resolvers(&self) -> &IdentityResolvers {
        self.get::<IdentityResolvers>()
            .expect("identity resolvers must be configured")
    }

    fn set_identity_resolvers(&mut self, identity_resolvers: IdentityResolvers) {
        self.put::<IdentityResolvers>(identity_resolvers);
    }

    fn connection(&self) -> &dyn Connection {
        &**self
            .get::<Box<dyn Connection>>()
            .expect("missing connector")
    }

    fn set_connection(&mut self, connection: impl Connection + 'static) {
        self.put::<Box<dyn Connection>>(Box::new(connection));
    }

    fn http_auth_schemes(&self) -> &HttpAuthSchemes {
        self.get::<HttpAuthSchemes>()
            .expect("auth schemes must be set")
    }

    fn set_http_auth_schemes(&mut self, http_auth_schemes: HttpAuthSchemes) {
        self.put::<HttpAuthSchemes>(http_auth_schemes);
    }

    fn request_serializer(&self) -> Arc<dyn RequestSerializer> {
        self.get::<Arc<dyn RequestSerializer>>()
            .expect("missing request serializer")
            .clone()
    }

    fn set_request_serializer(&mut self, request_serializer: impl RequestSerializer + 'static) {
        self.put::<Arc<dyn RequestSerializer>>(Arc::new(request_serializer));
    }

    fn response_deserializer(&self) -> &dyn ResponseDeserializer {
        &**self
            .get::<Box<dyn ResponseDeserializer>>()
            .expect("missing response deserializer")
    }

    fn set_response_deserializer(
        &mut self,
        response_deserializer: impl ResponseDeserializer + 'static,
    ) {
        self.put::<Box<dyn ResponseDeserializer>>(Box::new(response_deserializer));
    }

    fn retry_classifiers(&self) -> &RetryClassifiers {
        self.get::<RetryClassifiers>()
            .expect("retry classifiers must be set")
    }

    fn set_retry_classifiers(&mut self, retry_classifiers: RetryClassifiers) {
        self.put::<RetryClassifiers>(retry_classifiers);
    }

    fn retry_strategy(&self) -> &dyn RetryStrategy {
        &**self
            .get::<Box<dyn RetryStrategy>>()
            .expect("a retry strategy must be set")
    }

    fn set_retry_strategy(&mut self, retry_strategy: impl RetryStrategy + 'static) {
        self.put::<Box<dyn RetryStrategy>>(Box::new(retry_strategy));
    }

<<<<<<< HEAD
    fn retry_config(&self) -> Option<&RetryConfig> {
        self.get::<RetryConfig>()
    }

    fn set_retry_config(&mut self, retry_config: RetryConfig) {
        self.put::<RetryConfig>(retry_config);
    }

    fn timeout_config(&self) -> Option<&TimeoutConfig> {
        self.get::<TimeoutConfig>()
    }

    fn set_timeout_config(&mut self, timeout_config: TimeoutConfig) {
        self.put::<TimeoutConfig>(timeout_config);
    }

    fn time_source(&self) -> &dyn TimeSource {
        &**self
            .get::<Box<dyn TimeSource>>()
            .expect("a time source must be set")
    }

    fn set_time_source(&mut self, time_source: impl TimeSource + 'static) {
        self.put::<Box<dyn TimeSource>>(Box::new(time_source));
    }

    fn request_time(&self) -> Option<RequestTime> {
        self.get::<RequestTime>().cloned()
=======
    fn request_time(&self) -> Option<SharedTimeSource> {
        self.get::<SharedTimeSource>().cloned()
>>>>>>> b30b063e
    }

    fn set_request_time(&mut self, request_time: impl TimeSource + 'static) {
        self.put::<SharedTimeSource>(SharedTimeSource::new(request_time));
    }

    fn sleep_impl(&self) -> Option<Arc<dyn AsyncSleep>> {
        self.get::<Arc<dyn AsyncSleep>>().cloned()
    }

    fn set_sleep_impl(&mut self, sleep_impl: Option<Arc<dyn AsyncSleep>>) {
        if let Some(sleep_impl) = sleep_impl {
            self.put::<Arc<dyn AsyncSleep>>(sleep_impl);
        } else {
            self.unset::<Arc<dyn AsyncSleep>>();
        }
    }

    fn loaded_request_body(&self) -> &LoadedRequestBody {
        self.get::<LoadedRequestBody>().unwrap_or(&NOT_NEEDED)
    }

    fn set_loaded_request_body(&mut self, loaded_request_body: LoadedRequestBody) {
        self.put::<LoadedRequestBody>(loaded_request_body);
    }
}<|MERGE_RESOLUTION|>--- conflicted
+++ resolved
@@ -15,22 +15,17 @@
 use crate::type_erasure::{TypeErasedBox, TypedBox};
 use aws_smithy_async::future::now_or_later::NowOrLater;
 use aws_smithy_async::rt::sleep::AsyncSleep;
-<<<<<<< HEAD
-use aws_smithy_async::time::TimeSource;
+use aws_smithy_async::time::{SharedTimeSource, TimeSource};
 use aws_smithy_http::body::SdkBody;
 use aws_smithy_types::endpoint::Endpoint;
 use aws_smithy_types::retry::RetryConfig;
 use aws_smithy_types::timeout::TimeoutConfig;
-=======
-use aws_smithy_async::time::{SharedTimeSource, TimeSource};
-use aws_smithy_http::body::SdkBody;
-use aws_smithy_types::endpoint::Endpoint;
 use bytes::Bytes;
->>>>>>> b30b063e
 use std::fmt;
 use std::future::Future as StdFuture;
 use std::pin::Pin;
 use std::sync::Arc;
+use std::time::SystemTime;
 
 pub use error::OrchestratorError;
 
@@ -96,21 +91,6 @@
 /// This all happens before the attempt loop, so the loaded request body will remain available
 /// for interceptors that run in any subsequent retry attempts.
 #[non_exhaustive]
-<<<<<<< HEAD
-#[derive(Copy, Clone, Debug, Eq, PartialEq)]
-pub struct RequestTime(SystemTime);
-
-impl RequestTime {
-    /// Create a new [`RequestTime`].
-    pub fn new(time: SystemTime) -> Self {
-        Self(time)
-    }
-
-    /// Returns the request time as a [`SystemTime`].
-    pub fn system_time(&self) -> SystemTime {
-        self.0
-    }
-=======
 #[derive(Clone, Debug)]
 pub enum LoadedRequestBody {
     /// Don't attempt to load the request body into memory.
@@ -119,7 +99,21 @@
     Requested,
     /// The request body is already loaded.
     Loaded(Bytes),
->>>>>>> b30b063e
+}
+
+#[derive(Copy, Clone, Debug, Eq, PartialEq)]
+pub struct RequestTime(SystemTime);
+
+impl RequestTime {
+    /// Create a new [`RequestTime`].
+    pub fn new(time: SystemTime) -> Self {
+        Self(time)
+    }
+
+    /// Returns the request time as a [`SystemTime`].
+    pub fn system_time(&self) -> SystemTime {
+        self.0
+    }
 }
 
 pub trait ConfigBagAccessors {
@@ -162,7 +156,6 @@
     fn retry_strategy(&self) -> &dyn RetryStrategy;
     fn set_retry_strategy(&mut self, retry_strategy: impl RetryStrategy + 'static);
 
-<<<<<<< HEAD
     fn retry_config(&self) -> Option<&RetryConfig>;
     fn set_retry_config(&mut self, retry_config: RetryConfig);
 
@@ -172,12 +165,8 @@
     fn time_source(&self) -> &dyn TimeSource;
     fn set_time_source(&mut self, time_source: impl TimeSource + 'static);
 
-    fn request_time(&self) -> Option<RequestTime>;
-    fn set_request_time(&mut self, request_time: RequestTime);
-=======
     fn request_time(&self) -> Option<SharedTimeSource>;
     fn set_request_time(&mut self, time_source: impl TimeSource + 'static);
->>>>>>> b30b063e
 
     fn sleep_impl(&self) -> Option<Arc<dyn AsyncSleep>>;
     fn set_sleep_impl(&mut self, async_sleep: Option<Arc<dyn AsyncSleep>>);
@@ -303,7 +292,6 @@
         self.put::<Box<dyn RetryStrategy>>(Box::new(retry_strategy));
     }
 
-<<<<<<< HEAD
     fn retry_config(&self) -> Option<&RetryConfig> {
         self.get::<RetryConfig>()
     }
@@ -330,12 +318,8 @@
         self.put::<Box<dyn TimeSource>>(Box::new(time_source));
     }
 
-    fn request_time(&self) -> Option<RequestTime> {
-        self.get::<RequestTime>().cloned()
-=======
     fn request_time(&self) -> Option<SharedTimeSource> {
         self.get::<SharedTimeSource>().cloned()
->>>>>>> b30b063e
     }
 
     fn set_request_time(&mut self, request_time: impl TimeSource + 'static) {
