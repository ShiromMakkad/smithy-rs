--- conflicted
+++ resolved
@@ -1,10 +1,6 @@
 [package]
 name = "aws-config"
-<<<<<<< HEAD
-version = "1.2.2"
-=======
 version = "1.3.0"
->>>>>>> d7be2202
 authors = [
     "AWS Rust SDK Team <aws-sdk-rust@amazon.com>",
     "Russell Cohen <rcoh@amazon.com>",
