/*
 * Copyright Amazon.com, Inc. or its affiliates. All Rights Reserved.
 * SPDX-License-Identifier: Apache-2.0
 */

package software.amazon.smithy.rustsdk

import software.amazon.smithy.rust.codegen.client.smithy.ClientCodegenContext
import software.amazon.smithy.rust.codegen.client.smithy.customize.ClientCodegenDecorator
import software.amazon.smithy.rust.codegen.client.smithy.generators.ServiceRuntimePluginCustomization
import software.amazon.smithy.rust.codegen.client.smithy.generators.ServiceRuntimePluginSection
import software.amazon.smithy.rust.codegen.core.rustlang.Writable
import software.amazon.smithy.rust.codegen.core.rustlang.rustTemplate
import software.amazon.smithy.rust.codegen.core.rustlang.writable
import software.amazon.smithy.rust.codegen.core.util.letIf

class InvocationIdDecorator : ClientCodegenDecorator {
    override val name: String get() = "InvocationIdDecorator"
    override val order: Byte get() = 0
    override fun serviceRuntimePluginCustomizations(
        codegenContext: ClientCodegenContext,
        baseCustomizations: List<ServiceRuntimePluginCustomization>,
    ): List<ServiceRuntimePluginCustomization> =
        baseCustomizations.letIf(codegenContext.smithyRuntimeMode.generateOrchestrator) {
            it + listOf(InvocationIdRuntimePluginCustomization(codegenContext))
        }
}

private class InvocationIdRuntimePluginCustomization(
    private val codegenContext: ClientCodegenContext,
) : ServiceRuntimePluginCustomization() {
    private val runtimeConfig = codegenContext.runtimeConfig
    private val awsRuntime = AwsRuntimeType.awsRuntime(runtimeConfig)
    private val codegenScope = arrayOf(
<<<<<<< HEAD
        "InvocationIdGenerator" to awsRuntime.resolve("invocation_id::InvocationIdGenerator"),
        "InvocationIdInterceptor" to awsRuntime.resolve("invocation_id::InvocationIdInterceptor"),
        "RandomInvocationIdGenerator" to awsRuntime.resolve("invocation_id::RandomInvocationIdGenerator"),
=======
        "InvocationIdInterceptor" to awsRuntime.resolve("invocation_id::InvocationIdInterceptor"),
>>>>>>> 303d99b6
    )

    override fun section(section: ServiceRuntimePluginSection): Writable = writable {
        when (section) {
            is ServiceRuntimePluginSection.AdditionalConfig -> {
                section.registerInterceptor(codegenContext.runtimeConfig, this) {
                    rustTemplate("#{InvocationIdInterceptor}::new()", *codegenScope)
                }
<<<<<<< HEAD

                rustTemplate(
                    "cfg.put::<Box<dyn #{InvocationIdGenerator}>>(Box::new(#{RandomInvocationIdGenerator}::new()));",
                    *codegenScope,
                )
=======
>>>>>>> 303d99b6
            }
            else -> emptySection
        }
    }
}<|MERGE_RESOLUTION|>--- conflicted
+++ resolved
@@ -32,13 +32,7 @@
     private val runtimeConfig = codegenContext.runtimeConfig
     private val awsRuntime = AwsRuntimeType.awsRuntime(runtimeConfig)
     private val codegenScope = arrayOf(
-<<<<<<< HEAD
-        "InvocationIdGenerator" to awsRuntime.resolve("invocation_id::InvocationIdGenerator"),
         "InvocationIdInterceptor" to awsRuntime.resolve("invocation_id::InvocationIdInterceptor"),
-        "RandomInvocationIdGenerator" to awsRuntime.resolve("invocation_id::RandomInvocationIdGenerator"),
-=======
-        "InvocationIdInterceptor" to awsRuntime.resolve("invocation_id::InvocationIdInterceptor"),
->>>>>>> 303d99b6
     )
 
     override fun section(section: ServiceRuntimePluginSection): Writable = writable {
@@ -47,14 +41,6 @@
                 section.registerInterceptor(codegenContext.runtimeConfig, this) {
                     rustTemplate("#{InvocationIdInterceptor}::new()", *codegenScope)
                 }
-<<<<<<< HEAD
-
-                rustTemplate(
-                    "cfg.put::<Box<dyn #{InvocationIdGenerator}>>(Box::new(#{RandomInvocationIdGenerator}::new()));",
-                    *codegenScope,
-                )
-=======
->>>>>>> 303d99b6
             }
             else -> emptySection
         }
