/*
 * Copyright Amazon.com, Inc. or its affiliates. All Rights Reserved.
 * SPDX-License-Identifier: Apache-2.0
 */

package software.amazon.smithy.rust.codegen.server.smithy

import software.amazon.smithy.codegen.core.SymbolProvider
import software.amazon.smithy.model.Model
import software.amazon.smithy.model.neighbor.Walker
import software.amazon.smithy.model.shapes.ByteShape
import software.amazon.smithy.model.shapes.CollectionShape
<<<<<<< HEAD
import software.amazon.smithy.model.shapes.EnumShape
=======
import software.amazon.smithy.model.shapes.IntegerShape
import software.amazon.smithy.model.shapes.LongShape
>>>>>>> 3652538c
import software.amazon.smithy.model.shapes.MapShape
import software.amazon.smithy.model.shapes.MemberShape
import software.amazon.smithy.model.shapes.Shape
import software.amazon.smithy.model.shapes.ShortShape
import software.amazon.smithy.model.shapes.SimpleShape
import software.amazon.smithy.model.shapes.StringShape
import software.amazon.smithy.model.shapes.StructureShape
import software.amazon.smithy.model.shapes.UnionShape
import software.amazon.smithy.model.traits.LengthTrait
import software.amazon.smithy.model.traits.PatternTrait
import software.amazon.smithy.model.traits.RangeTrait
import software.amazon.smithy.model.traits.RequiredTrait
import software.amazon.smithy.model.traits.UniqueItemsTrait
import software.amazon.smithy.rust.codegen.core.smithy.CodegenContext
import software.amazon.smithy.rust.codegen.core.smithy.isOptional
import software.amazon.smithy.rust.codegen.core.util.UNREACHABLE
import software.amazon.smithy.rust.codegen.core.util.hasTrait

/**
 * This file contains utilities to work with constrained shapes.
 */

/**
 * Whether the shape has any trait that could cause a request to be rejected with a constraint violation, _whether
 * we support it or not_.
 */
fun Shape.hasConstraintTrait() =
<<<<<<< HEAD
    hasTrait<LengthTrait>() ||
        hasTrait<UniqueItemsTrait>() ||
        hasTrait<PatternTrait>() ||
        hasTrait<RangeTrait>() ||
        hasTrait<RequiredTrait>() ||
        this is EnumShape
=======
    allConstraintTraits.any(this::hasTrait)

val allConstraintTraits = setOf(
    LengthTrait::class.java,
    PatternTrait::class.java,
    RangeTrait::class.java,
    UniqueItemsTrait::class.java,
    EnumTrait::class.java,
    RequiredTrait::class.java,
)

val supportedStringConstraintTraits = setOf(LengthTrait::class.java, PatternTrait::class.java)

/**
 * Supported constraint traits for the `list` and `set` shapes.
 */
val supportedCollectionConstraintTraits = setOf(
    LengthTrait::class.java,
    // TODO(https://github.com/awslabs/smithy-rs/issues/1670): Not yet supported.
    // UniqueItemsTrait::class.java
)
>>>>>>> 3652538c

/**
 * We say a shape is _directly_ constrained if:
 *
 *     - it has a constraint trait, or;
 *     - in the case of it being an aggregate shape, one of its member shapes has a constraint trait.
 *
 * Note that an aggregate shape whose member shapes do not have constraint traits but that has a member whose target is
 * a constrained shape is _not_ directly constrained.
 *
 * At the moment only a subset of constraint traits are implemented on a subset of shapes; that's why we match against
 * a subset of shapes in each arm, and check for a subset of constraint traits attached to the shape in the arm's
 * (with these subsets being smaller than what [the spec] accounts for).
 *
 * [the spec]: https://awslabs.github.io/smithy/2.0/spec/constraint-traits.html
 */
fun Shape.isDirectlyConstrained(symbolProvider: SymbolProvider): Boolean = when (this) {
    is StructureShape -> {
        // TODO(https://github.com/awslabs/smithy-rs/issues/1302, https://github.com/awslabs/smithy/issues/1179):
        //  The only reason why the functions in this file have
        //  to take in a `SymbolProvider` is because non-`required` blob streaming members are interpreted as
        //  `required`, so we can't use `member.isOptional` here.
        this.members().map { symbolProvider.toSymbol(it) }.any { !it.isOptional() }
    }

    is MapShape -> this.hasTrait<LengthTrait>()
<<<<<<< HEAD
    is EnumShape -> true
    is StringShape -> this.hasTrait<LengthTrait>()
=======
    is StringShape -> this.hasTrait<EnumTrait>() || supportedStringConstraintTraits.any { this.hasTrait(it) }
    is CollectionShape -> supportedCollectionConstraintTraits.any { this.hasTrait(it) }
    is IntegerShape, is ShortShape, is LongShape, is ByteShape -> this.hasTrait<RangeTrait>()
>>>>>>> 3652538c
    else -> false
}

fun MemberShape.hasConstraintTraitOrTargetHasConstraintTrait(model: Model, symbolProvider: SymbolProvider): Boolean =
    this.isDirectlyConstrained(symbolProvider) || (model.expectShape(this.target).isDirectlyConstrained(symbolProvider))

fun Shape.isTransitivelyButNotDirectlyConstrained(model: Model, symbolProvider: SymbolProvider): Boolean =
    !this.isDirectlyConstrained(symbolProvider) && this.canReachConstrainedShape(model, symbolProvider)

fun Shape.canReachConstrainedShape(model: Model, symbolProvider: SymbolProvider): Boolean =
    if (this is MemberShape) {
        // TODO(https://github.com/awslabs/smithy-rs/issues/1401) Constraint traits on member shapes are not implemented
        //  yet. Also, note that a walker over a member shape can, perhaps counterintuitively, reach the _containing_ shape,
        //  so we can't simply delegate to the `else` branch when we implement them.
        this.targetCanReachConstrainedShape(model, symbolProvider)
    } else {
        Walker(model).walkShapes(this).toSet().any { it.isDirectlyConstrained(symbolProvider) }
    }

fun MemberShape.targetCanReachConstrainedShape(model: Model, symbolProvider: SymbolProvider): Boolean =
    model.expectShape(this.target).canReachConstrainedShape(model, symbolProvider)

fun Shape.hasPublicConstrainedWrapperTupleType(model: Model, publicConstrainedTypes: Boolean): Boolean = when (this) {
    is CollectionShape -> publicConstrainedTypes && supportedCollectionConstraintTraits.any(this::hasTrait)
    is MapShape -> publicConstrainedTypes && this.hasTrait<LengthTrait>()
<<<<<<< HEAD
    is StringShape -> this !is EnumShape && (publicConstrainedTypes && this.hasTrait<LengthTrait>())
=======
    is StringShape -> !this.hasTrait<EnumTrait>() && (publicConstrainedTypes && supportedStringConstraintTraits.any(this::hasTrait))
    is IntegerShape, is ShortShape, is LongShape, is ByteShape -> publicConstrainedTypes && this.hasTrait<RangeTrait>()
>>>>>>> 3652538c
    is MemberShape -> model.expectShape(this.target).hasPublicConstrainedWrapperTupleType(model, publicConstrainedTypes)
    else -> false
}

fun Shape.wouldHaveConstrainedWrapperTupleTypeWerePublicConstrainedTypesEnabled(model: Model): Boolean =
    hasPublicConstrainedWrapperTupleType(model, true)

/**
 * Helper function to determine whether a shape will map to a _public_ constrained wrapper tuple type.
 *
 * This function is used in core code generators, so it takes in a [CodegenContext] that is downcast
 * to [ServerCodegenContext] when generating servers.
 */
fun workingWithPublicConstrainedWrapperTupleType(shape: Shape, model: Model, publicConstrainedTypes: Boolean): Boolean =
    shape.hasPublicConstrainedWrapperTupleType(model, publicConstrainedTypes)

/**
 * Returns whether a shape's type _name_ contains a non-public type when `publicConstrainedTypes` is `false`.
 *
 * For example, a `Vec<crate::model::LengthString>` contains a non-public type, because `crate::model::LengthString`
 * is `pub(crate)` when `publicConstrainedTypes` is `false`
 *
 * Note that a structure shape's type _definition_ may contain non-public types, but its _name_ is always public.
 *
 * Note how we short-circuit on `publicConstrainedTypes = true`, but we still require it to be passed in instead of laying
 * the responsibility on the caller, for API safety usage.
 */
fun Shape.typeNameContainsNonPublicType(
    model: Model,
    symbolProvider: SymbolProvider,
    publicConstrainedTypes: Boolean,
): Boolean = !publicConstrainedTypes && when (this) {
    is SimpleShape -> wouldHaveConstrainedWrapperTupleTypeWerePublicConstrainedTypesEnabled(model)
    is MemberShape -> model.expectShape(this.target)
        .typeNameContainsNonPublicType(model, symbolProvider, publicConstrainedTypes)

    is CollectionShape -> this.canReachConstrainedShape(model, symbolProvider)
    is MapShape -> this.canReachConstrainedShape(model, symbolProvider)
    is StructureShape, is UnionShape -> false
    else -> UNREACHABLE("the above arms should be exhaustive, but we received shape: $this")
}<|MERGE_RESOLUTION|>--- conflicted
+++ resolved
@@ -10,12 +10,9 @@
 import software.amazon.smithy.model.neighbor.Walker
 import software.amazon.smithy.model.shapes.ByteShape
 import software.amazon.smithy.model.shapes.CollectionShape
-<<<<<<< HEAD
 import software.amazon.smithy.model.shapes.EnumShape
-=======
 import software.amazon.smithy.model.shapes.IntegerShape
 import software.amazon.smithy.model.shapes.LongShape
->>>>>>> 3652538c
 import software.amazon.smithy.model.shapes.MapShape
 import software.amazon.smithy.model.shapes.MemberShape
 import software.amazon.smithy.model.shapes.Shape
@@ -43,22 +40,13 @@
  * we support it or not_.
  */
 fun Shape.hasConstraintTrait() =
-<<<<<<< HEAD
-    hasTrait<LengthTrait>() ||
-        hasTrait<UniqueItemsTrait>() ||
-        hasTrait<PatternTrait>() ||
-        hasTrait<RangeTrait>() ||
-        hasTrait<RequiredTrait>() ||
-        this is EnumShape
-=======
-    allConstraintTraits.any(this::hasTrait)
+    allConstraintTraits.any(this::hasTrait) || this is EnumShape
 
 val allConstraintTraits = setOf(
     LengthTrait::class.java,
     PatternTrait::class.java,
     RangeTrait::class.java,
     UniqueItemsTrait::class.java,
-    EnumTrait::class.java,
     RequiredTrait::class.java,
 )
 
@@ -72,7 +60,6 @@
     // TODO(https://github.com/awslabs/smithy-rs/issues/1670): Not yet supported.
     // UniqueItemsTrait::class.java
 )
->>>>>>> 3652538c
 
 /**
  * We say a shape is _directly_ constrained if:
@@ -99,14 +86,10 @@
     }
 
     is MapShape -> this.hasTrait<LengthTrait>()
-<<<<<<< HEAD
     is EnumShape -> true
-    is StringShape -> this.hasTrait<LengthTrait>()
-=======
-    is StringShape -> this.hasTrait<EnumTrait>() || supportedStringConstraintTraits.any { this.hasTrait(it) }
+    is StringShape -> supportedStringConstraintTraits.any { this.hasTrait(it) }
     is CollectionShape -> supportedCollectionConstraintTraits.any { this.hasTrait(it) }
     is IntegerShape, is ShortShape, is LongShape, is ByteShape -> this.hasTrait<RangeTrait>()
->>>>>>> 3652538c
     else -> false
 }
 
@@ -132,12 +115,9 @@
 fun Shape.hasPublicConstrainedWrapperTupleType(model: Model, publicConstrainedTypes: Boolean): Boolean = when (this) {
     is CollectionShape -> publicConstrainedTypes && supportedCollectionConstraintTraits.any(this::hasTrait)
     is MapShape -> publicConstrainedTypes && this.hasTrait<LengthTrait>()
-<<<<<<< HEAD
-    is StringShape -> this !is EnumShape && (publicConstrainedTypes && this.hasTrait<LengthTrait>())
-=======
-    is StringShape -> !this.hasTrait<EnumTrait>() && (publicConstrainedTypes && supportedStringConstraintTraits.any(this::hasTrait))
+    is EnumShape -> false
+    is StringShape -> publicConstrainedTypes && supportedStringConstraintTraits.any(this::hasTrait)
     is IntegerShape, is ShortShape, is LongShape, is ByteShape -> publicConstrainedTypes && this.hasTrait<RangeTrait>()
->>>>>>> 3652538c
     is MemberShape -> model.expectShape(this.target).hasPublicConstrainedWrapperTupleType(model, publicConstrainedTypes)
     else -> false
 }
