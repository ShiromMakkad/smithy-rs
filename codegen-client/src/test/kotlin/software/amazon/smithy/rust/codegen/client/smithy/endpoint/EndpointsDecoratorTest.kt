/*
 * Copyright Amazon.com, Inc. or its affiliates. All Rights Reserved.
 * SPDX-License-Identifier: Apache-2.0
 */

package software.amazon.smithy.rust.codegen.client.smithy.endpoint

import io.kotest.assertions.throwables.shouldThrow
import io.kotest.matchers.string.shouldContain
import org.junit.jupiter.api.Test
import software.amazon.smithy.rust.codegen.client.testutil.clientIntegrationTest
import software.amazon.smithy.rust.codegen.core.rustlang.Attribute
import software.amazon.smithy.rust.codegen.core.rustlang.CargoDependency
import software.amazon.smithy.rust.codegen.core.rustlang.rustTemplate
import software.amazon.smithy.rust.codegen.core.testutil.IntegrationTestParams
import software.amazon.smithy.rust.codegen.core.testutil.asSmithyModel
import software.amazon.smithy.rust.codegen.core.testutil.integrationTest
import software.amazon.smithy.rust.codegen.core.testutil.runWithWarnings
import software.amazon.smithy.rust.codegen.core.util.CommandError
import software.amazon.smithy.rust.codegen.core.util.runCommand

/**
 * End-to-end test of endpoint resolvers, attaching a real resolver to a fully generated service
 */
class EndpointsDecoratorTest {
    val model = """
        namespace test

        use smithy.rules#endpointRuleSet
        use smithy.rules#endpointTests

        use smithy.rules#clientContextParams
        use smithy.rules#staticContextParams
        use smithy.rules#contextParam
        use aws.protocols#awsJson1_1

        @awsJson1_1
        @endpointRuleSet({
            "version": "1.0",
            "rules": [{
                "conditions": [
                    {"fn": "isSet", "argv": [{"ref":"Region"}]},
                    {"fn": "isSet", "argv": [{"ref":"ABoolParam"}]},
                    {"fn": "booleanEquals", "argv": [{"ref": "ABoolParam"}, false]}
                ],
                "type": "endpoint",
                "endpoint": {
                    "url": "https://www.{Region}.example.com",
                    "properties": {
                        "first-properties": {
                            "z-first": "zazz",
                            "y-second": "bar",
                            "x-third": "baz"
                        },
                        "second-properties": [1,2,3]
                    }
                }
            }],
            "parameters": {
                "Bucket": { "required": false, "type": "String" },
                "Region": { "required": false, "type": "String", "builtIn": "AWS::Region" },
                "BuiltInWithDefault": { "required": true, "type": "String", "builtIn": "AWS::DefaultBuiltIn", "default": "some-default" },
                "BoolBuiltInWithDefault": { "required": true, "type": "Boolean", "builtIn": "AWS::FooBar", "default": true },
                "AStringParam": { "required": false, "type": "String" },
                "ABoolParam": { "required": false, "type": "Boolean" }
            }
        })
        @clientContextParams(
            AStringParam: {
                documentation: "string docs",
                type: "string"
            },
            ABoolParam: {
                documentation: "bool docs",
                type: "boolean"
            }
        )
        @endpointTests({
          "version": "1.0",
          "testCases": [
            {
              "documentation": "uriEncode when the string has nothing to encode returns the input",
              "params": {
                "Region": "test-region"
              },
              "operationInputs": [
                { "operationName": "TestOperation", "operationParams": { "nested": { "field": "test" } } }
              ],
              "expect": {
                "endpoint": {
                    "url": "https://failingtest.com"
                    "properties": {
                        "first-properties": {
                            "a-first": "zazz",
                            "b-second": "bar",
                            "c-third": "baz"
                        },
                        "second-properties": [1,2,3]
                    }
                }
              }
            }
         ]
        })
        service TestService {
            operations: [TestOperation]
        }

        @staticContextParams(Region: { value: "us-east-2" })
        operation TestOperation {
            input: TestOperationInput
        }

        @input
        structure TestOperationInput {
            @contextParam(name: "Bucket")
            @required
            bucket: String,
            nested: NestedStructure
        }

        structure NestedStructure {
            field: String
        }
    """.asSmithyModel(disableValidation = true)

    @Test
    fun `resolve endpoint`() {
        val testDir = clientIntegrationTest(
            model,
            // Just run integration tests.
<<<<<<< HEAD
            IntegrationTestParams(command = { "cargo test --test *".runCommand(it) }),
=======
            IntegrationTestParams(command = { "cargo test --all-features --test *".runCommand(it) }),
>>>>>>> 3d0cb5c3
        ) { clientCodegenContext, rustCrate ->
            rustCrate.integrationTest("endpoint_params_test") {
                val moduleName = clientCodegenContext.moduleUseName()
                Attribute.TokioTest.render(this)
                rustTemplate(
                    """
                    async fn endpoint_params_are_set() {
                        use #{NeverClient};
                        use #{TokioSleep};
                        use aws_smithy_runtime_api::box_error::BoxError;
                        use aws_smithy_runtime_api::client::endpoint::EndpointResolverParams;
                        use aws_smithy_runtime_api::client::runtime_components::RuntimeComponents;
                        use aws_smithy_types::config_bag::ConfigBag;
                        use aws_smithy_types::endpoint::Endpoint;
                        use aws_smithy_types::timeout::TimeoutConfig;
                        use std::sync::atomic::AtomicBool;
                        use std::sync::atomic::Ordering;
                        use std::sync::Arc;
                        use std::time::Duration;
                        use $moduleName::{
                            config::endpoint::Params, config::interceptors::BeforeTransmitInterceptorContextRef,
                            config::Intercept, config::SharedAsyncSleep, Client, Config,
                        };

                        ##[derive(Clone, Debug, Default)]
                        struct TestInterceptor {
                            called: Arc<AtomicBool>,
                        }
                        impl Intercept for TestInterceptor {
                            fn name(&self) -> &'static str {
                                "TestInterceptor"
                            }

                            fn read_before_transmit(
                                &self,
                                _context: &BeforeTransmitInterceptorContextRef<'_>,
                                _runtime_components: &RuntimeComponents,
                                cfg: &mut ConfigBag,
                            ) -> Result<(), BoxError> {
                                let params = cfg
                                    .load::<EndpointResolverParams>()
                                    .expect("params set in config");
                                let params: &Params = params.get().expect("correct type");
                                assert_eq!(
                                    params,
                                    &Params::builder()
                                        .bucket("bucket-name".to_string())
                                        .built_in_with_default("some-default")
                                        .bool_built_in_with_default(true)
                                        .a_bool_param(false)
                                        .a_string_param("hello".to_string())
                                        .region("us-east-2".to_string())
                                        .build()
                                        .unwrap()
                                );

                                let endpoint = cfg.load::<Endpoint>().expect("endpoint set in config");
                                assert_eq!(endpoint.url(), "https://www.us-east-2.example.com");

                                self.called.store(true, Ordering::Relaxed);
                                Ok(())
                            }
                        }

                        let interceptor = TestInterceptor::default();
                        let config = Config::builder()
                            .http_client(NeverClient::new())
                            .interceptor(interceptor.clone())
                            .timeout_config(
                                TimeoutConfig::builder()
                                    .operation_timeout(Duration::from_millis(30))
                                    .build(),
                            )
                            .sleep_impl(SharedAsyncSleep::new(TokioSleep::new()))
                            .a_string_param("hello")
                            .a_bool_param(false)
                            .build();
                        let client = Client::from_conf(config);

                        let _ = dbg!(client.test_operation().bucket("bucket-name").send().await);
                        assert!(
                            interceptor.called.load(Ordering::Relaxed),
                            "the interceptor should have been called"
                        );

                        // bucket_name is unset and marked as required on the model, so we'll refuse to construct this request
                        let err = client.test_operation().send().await.expect_err("param missing");
                        assert_eq!(format!("{}", err), "failed to construct request");
                    }
                    """,
                    "NeverClient" to CargoDependency.smithyRuntimeTestUtil(clientCodegenContext.runtimeConfig)
                        .toType().resolve("client::http::test_util::NeverClient"),
                    "TokioSleep" to CargoDependency.smithyAsync(clientCodegenContext.runtimeConfig)
                        .withFeature("rt-tokio").toType().resolve("rt::sleep::TokioSleep"),
                )
            }
        }
        // the model has an intentionally failing test—ensure it fails
        val failure = shouldThrow<CommandError> { "cargo test".runWithWarnings(testDir) }
        failure.output shouldContain "endpoint::test::test_1"
        failure.output shouldContain "https://failingtest.com"
        "cargo clippy".runWithWarnings(testDir)
    }
}<|MERGE_RESOLUTION|>--- conflicted
+++ resolved
@@ -129,11 +129,7 @@
         val testDir = clientIntegrationTest(
             model,
             // Just run integration tests.
-<<<<<<< HEAD
-            IntegrationTestParams(command = { "cargo test --test *".runCommand(it) }),
-=======
             IntegrationTestParams(command = { "cargo test --all-features --test *".runCommand(it) }),
->>>>>>> 3d0cb5c3
         ) { clientCodegenContext, rustCrate ->
             rustCrate.integrationTest("endpoint_params_test") {
                 val moduleName = clientCodegenContext.moduleUseName()
